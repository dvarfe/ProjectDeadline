[[source]]
url = "https://pypi.org/simple"
verify_ssl = true
name = "pypi"

[packages]
flake8 = "*"
ansicolors = "*"
sphinx = "*"
doit = "*"
babel = "*"
<<<<<<< HEAD
pygame = "*"
=======
pygame-ce = "*"
>>>>>>> 90db7017

[dev-packages]
pre-commit = "*"
pydocstyle = "*"
coverage = "*"
build = "*"

[requires]
python_version = "3.13"<|MERGE_RESOLUTION|>--- conflicted
+++ resolved
@@ -9,11 +9,7 @@
 sphinx = "*"
 doit = "*"
 babel = "*"
-<<<<<<< HEAD
-pygame = "*"
-=======
 pygame-ce = "*"
->>>>>>> 90db7017
 
 [dev-packages]
 pre-commit = "*"
