import os
import abc
import enum
import json
import random

from .network import Network

# Typing
Day = int
Days = int
Hours = int
Points = int
Image = str
Event = str
EffectID = str
TaskID = str
CardID = str
PlayerID = int

# Global constants
# GAME_CONFIG_FN = os.path.join('Deadline', 'game_config.json')
GAME_CONFIG_FN = os.path.join('Deadline', 'game_config_test.json')


class CardTarget(enum.Enum):
    """
    Kinds of card targets.
    """
    GLOBAL = 0  # Affects everyone
    PLAYER = 1  # Affects the player himself
    OPPONENT = 2  # Affects the opponent
    ANY = 3  # Affects one of the players


str_to_card_target = {'GLOBAL': CardTarget.GLOBAL,
                      'PLAYER': CardTarget.PLAYER,
                      'OPPONENT': CardTarget.OPPONENT,
                      'ANY': CardTarget.ANY}


<<<<<<< HEAD
class Effect:
    def __init__(self, eid: EffectID, name: str, description: str, image: Image,
                 period: Days, delay: Days, is_removable: bool,
                 init_events: list[Event], final_events: list[Event], everyday_events: list[Event]):
        """
        An effect applied to the player.

        :param eid: Effect ID.
        :param name: Effect name.
        :param description: Effect description.
        :param image: Effect image.
        :param period: Duration of the effect.
        :param delay: Delay before the effect starts.
        :param is_removable: Can the player remove the effect or not.
        :param init_events: Events that occur at the beginning of the effect.
        :param final_events: Events that occur at the end of the effect.
        :param everyday_events: Events that occur every day while the effect is active.
        """
        self.eid = eid
        self.name = name
        self.description = description
        self.image = image
        self.period = period
        self.delay = delay
        self.is_removable = is_removable
        self.init_events = init_events
        self.final_events = final_events
        self.everyday_events = everyday_events

    def __str__(self) -> str:
        return f'\nEffect #{self.eid}: {self.name}\n' \
               f'    description = "{self.description}"\n' \
               f'    image = {self.image}\n' \
               f'    period = {self.period}\n' \
               f'    delay = {self.delay}\n' \
               f'    is_removable = {self.is_removable}\n' \
               f'    init_events = {self.init_events}\n' \
               f'    final_events = {self.final_events}\n' \
               f'    everyday_events = {self.everyday_events}'

    def __repr__(self) -> str:
        return f'{self.eid} "{self.name}"'


class Task:
    def __init__(self, tid: TaskID, name: str, description: str, image: Image,
                 difficulty: Hours, deadline: Days, award: Points, penalty: Points,
                 events_on_success: list[Event], events_on_fail: list[Event]):
        """
        A task that can be given to a player.

        :param tid: Task ID.
        :param name: Task name.
        :param description: Task description.
        :param image: Task image.
        :param difficulty: Number of hours required to complete the task.
        :param deadline: Number of days to complete the task.
        :param award: Number of points awarded for completing the task.
        :param penalty: Number of points taken away if the task is failed.
        :param events_on_success: Events that occur if the task is completed.
        :param events_on_fail: Events that occur if the task is failed.
        """
        self.tid = tid
        self.name = name
        self.description = description
        self.image = image
        self.difficulty = difficulty
        self.deadline = deadline
        self.award = award
        self.penalty = penalty
        self.events_on_success = events_on_success
        self.events_on_fail = events_on_fail

    def __str__(self) -> str:
        return f'\nTask #{self.tid}: {self.name}\n' \
               f'    description = "{self.description}"\n' \
               f'    image = {self.image}\n' \
               f'    difficulty = {self.difficulty}\n' \
               f'    deadline = {self.deadline}\n' \
               f'    award = {self.award}\n' \
               f'    penalty = {self.penalty}\n' \
               f'    events_on_success = {self.events_on_success}\n' \
               f'    events_on_fail = {self.events_on_fail}'

    def __repr__(self) -> str:
        return f'{self.tid} "{self.name}"'


class Card(abc.ABC):
    @abc.abstractmethod
    def __init__(self, cid: CardID, name: str, description: str, image: Image,
                 valid_target: CardTarget | str, special: bool):
        """
        Playing card.

        :param cid: Card ID.
        :param name: Card name.
        :param description: Card description.
        :param image: Card image.
        :param valid_target: Valid targets.
        :param special: Can the card be in the deck or not.
            If the card is special, then it can only be obtained as a result of the event.
        """
        self.cid = cid
        self.name = name
        self.description = description
        self.image = image
        self.valid_target = str_to_card_target[valid_target] if isinstance(valid_target, str) else valid_target
        self.special = special

    def __str__(self) -> str:
        return f'\nCard #{self.cid}: {self.name}\n' \
               f'    description = "{self.description}"\n' \
               f'    image = {self.image}\n' \
               f'    valid_target = {self.valid_target}\n' \
               f'    special = {self.special}'

    def __repr__(self) -> str:
        return f'{self.cid} "{self.name}"'


class TaskCard(Card):
    def __init__(self, cid: CardID, name: str, description: str, image: Image,
                 valid_target: CardTarget | str, special: bool, task: TaskID):
        """
        Task card - one of the card types.

        :param cid: Card ID.
        :param name: Card name.
        :param description: Card description.
        :param image: Card image.
        :param valid_target: Valid targets.
        :param special: Can the card be in the deck or not.
            If the card is special, then it can only be obtained as a result of the event.
        :param task: Task that are given when the card is played.
        """
        super().__init__(cid, name, description, image, valid_target, special)
        self.task = task


class ActionCard(Card):
    def __init__(self, cid: CardID, name: str, description: str, image: Image,
                 valid_target: CardTarget | str, special: bool, cost: Hours, action: EffectID,
                 req_args: list[str] | None, check_args: str | None):
        """
        Action card - one of the card types.

        :param cid: Card ID.
        :param name: Card name.
        :param description: Card description.
        :param image: Card image.
        :param valid_target: Valid targets.
        :param special: Can the card be in the deck or not.
            If the card is special, then it can only be obtained as a result of the event.
        :param cost: The cost of the card in hours.
        :param action: Card action.
        :param req_args: Names of `action` function parameters.
        :param check_args: Function for verifying the correctness of parameters
            passed to the `action` function.
        """
        super().__init__(cid, name, description, image, valid_target, special)
        self.cost = cost
        self.action = action
        self.req_args = req_args
        self.check_args = check_args


class Deadline:
    def __init__(self, task: Task, init_day: Day):
        """
        Player's deadline.

        :param task: Task.
        :param init_day: The day when the task was issued.
        """
        self.task = task
        self.init_day = init_day
        self.deadline: Day = init_day + self.task.deadline  # The day before which the task must be completed
        self.progress: Hours = 0  # How many hours the player has already worked on the task.

    def get_rem(self) -> Hours:
        """
        Get remaining time in hours.
        """
        return self.task.difficulty - self.progress

    def work(self, hours: Hours) -> bool:
        """
        Work on the task for `hours` hours.

        :param hours: How long to work on the task.
        :return: True if task is completed; otherwise False.
        """
        assert hours <= self.get_rem()

        self.progress += hours
        return self.get_rem() == 0

    def new_day(self):
        """
        Update the deadline when a new day arrives.
        """
        pass

    def __str__(self) -> str:
        return f'\nDeadline #{self.tid}: {self.name}\n' \
               f'    description = "{self.description}"\n' \
               f'    image = {self.image}\n' \
               f'    difficulty = {self.difficulty}\n' \
               f'    deadline = {self.deadline}\n' \
               f'    award = {self.award}\n' \
               f'    penalty = {self.penalty}\n' \
               f'    events_on_success = {self.events_on_success}\n' \
               f'    events_on_fail = {self.events_on_fail}'

    def __repr__(self) -> str:
        return f'{self.task.tid} ({self.progress}/{self.task.difficulty})'


class Player:
    def __init__(self, pid: PlayerID, name: str, hours_in_day: Hours):
        """
        A player.

        :param pid: Player ID.
        :param name: Player name.
        :param hours_in_day: Number of free hours per day.
        """
        self.pid = pid
        self.name = name
        self.free_hours_today = hours_in_day

        self.score: Points = 0  # Player score
        self.hand: list[CardID] = []  # Player's cards
        self.deadlines: list[Deadline] = []  # Player deadlines
        self.effects: list[EffectID] = []  # Effects applied to the player
        self.delayed_effects: dict[Day, list[EffectID]] = {}  # Delayed effects by the days when they start
=======
class Game:
    class Effect:
        def __init__(self, eid: EffectID, name: str, description: str, image: Image,
                     period: Days, delay: Days, is_removable: bool,
                     init_events: list[Event], final_events: list[Event], everyday_events: list[Event]):
            """
            An effect applied to the player.

            :param eid: Effect ID.
            :param name: Effect name.
            :param description: Effect description.
            :param image: Effect image.
            :param period: Duration of the effect.
            :param delay: Delay before the effect starts.
            :param is_removable: Can the player remove the effect or not.
            :param init_events: Events that occur at the beginning of the effect.
            :param final_events: Events that occur at the end of the effect.
            :param everyday_events: Events that occur every day while the effect is active.
            """
            self.eid = eid
            self.name = name
            self.description = description
            self.image = image
            self.period = period
            self.delay = delay
            self.is_removable = is_removable
            self.init_events = init_events
            self.final_events = final_events
            self.everyday_events = everyday_events

        def __str__(self) -> str:
            return f'\nEffect #{self.eid}: {self.name}\n' \
                f'    description = "{self.description}"\n' \
                f'    image = {self.image}\n' \
                f'    period = {self.period}\n' \
                f'    delay = {self.delay}\n' \
                f'    is_removable = {self.is_removable}\n' \
                f'    init_events = {self.init_events}\n' \
                f'    final_events = {self.final_events}\n' \
                f'    everyday_events = {self.everyday_events}'

        def __repr__(self) -> str:
            return f'{self.eid} "{self.name}"'

    class Task:
        def __init__(self, tid: TaskID, name: str, description: str, image: Image,
                     difficulty: Hours, deadline: Days, award: Points, penalty: Points,
                     events_on_success: list[Event], events_on_fail: list[Event]):
            """
            A task that can be given to a player.

            :param tid: Task ID.
            :param name: Task name.
            :param description: Task description.
            :param image: Task image.
            :param difficulty: Number of hours required to complete the task.
            :param deadline: Number of days to complete the task.
            :param award: Number of points awarded for completing the task.
            :param penalty: Number of points taken away if the task is failed.
            :param events_on_success: Events that occur if the task is completed.
            :param events_on_fail: Events that occur if the task is failed.
            """
            self.tid = tid
            self.name = name
            self.description = description
            self.image = image
            self.difficulty = difficulty
            self.deadline = deadline
            self.award = award
            self.penalty = penalty
            self.events_on_success = events_on_success
            self.events_on_fail = events_on_fail

        def __str__(self) -> str:
            return f'\nTask #{self.tid}: {self.name}\n' \
                f'    description = "{self.description}"\n' \
                f'    image = {self.image}\n' \
                f'    difficulty = {self.difficulty}\n' \
                f'    deadline = {self.deadline}\n' \
                f'    award = {self.award}\n' \
                f'    penalty = {self.penalty}\n' \
                f'    events_on_success = {self.events_on_success}\n' \
                f'    events_on_fail = {self.events_on_fail}'

        def __repr__(self) -> str:
            return f'{self.tid} "{self.name}"'

    class Card(abc.ABC):
        @abc.abstractmethod
        def __init__(self, cid: CardID, name: str, description: str, image: Image,
                     valid_target: CardTarget | str, special: bool):
            """
            Playing card.

            :param cid: Card ID.
            :param name: Card name.
            :param description: Card description.
            :param image: Card image.
            :param valid_target: Valid targets.
            :param special: Can the card be in the deck or not.
                If the card is special, then it can only be obtained as a result of the event.
            """
            self.cid = cid
            self.name = name
            self.description = description
            self.image = image
            self.valid_target = str_to_card_target[valid_target] if isinstance(valid_target, str) else valid_target
            self.special = special

        def __str__(self) -> str:
            return f'\nCard #{self.cid}: {self.name}\n' \
                f'    description = "{self.description}"\n' \
                f'    image = {self.image}\n' \
                f'    valid_target = {self.valid_target}\n' \
                f'    special = {self.special}'

        def __repr__(self) -> str:
            return f'{self.cid} "{self.name}"'

    class TaskCard(Card):
        def __init__(self, cid: CardID, name: str, description: str, image: Image,
                     valid_target: CardTarget | str, special: bool, task: TaskID):
            """
            Task card - one of the card types.

            :param cid: Card ID.
            :param name: Card name.
            :param description: Card description.
            :param image: Card image.
            :param valid_target: Valid targets.
            :param special: Can the card be in the deck or not.
                If the card is special, then it can only be obtained as a result of the event.
            :param task: Task that are given when the card is played.
            """
            super().__init__(cid, name, description, image, valid_target, special)
            self.task = task

    class ActionCard(Card):
        def __init__(self, cid: CardID, name: str, description: str, image: Image,
                     valid_target: CardTarget | str, special: bool, cost: Hours, action: EffectID,
                     req_args: list[str] | None, check_args: str | None):
            """
            Action card - one of the card types.

            :param cid: Card ID.
            :param name: Card name.
            :param description: Card description.
            :param image: Card image.
            :param valid_target: Valid targets.
            :param special: Can the card be in the deck or not.
                If the card is special, then it can only be obtained as a result of the event.
            :param cost: The cost of the card in hours.
            :param action: Card action.
            :param req_args: Names of `action` function parameters.
            :param check_args: Function for verifying the correctness of parameters
                passed to the `action` function.
            """
            super().__init__(cid, name, description, image, valid_target, special)
            self.cost = cost
            self.action = action
            self.req_args = req_args
            self.check_args = check_args

    class Deadline:
        def __init__(self, task: TaskID, init_day: Day, deadline: Days):
            """
            Player's deadline.

            :param task: Task ID.
            :param init_day: The day when the task was issued.
            :param deadline: Number of days to complete the task.
            """
            self.task = task
            self.init_day = init_day
            self.deadline: Day = init_day + deadline  # The day before which the task must be completed
            self.progress: Hours = 0  # How many hours the player has already worked on the task.

        def work(self, hours: Hours):
            """
            Work on the task for `hours` hours.

            :param hours: How long to work on the task.
            """
            pass

        def new_day(self):
            """
            Update the deadline when a new day arrives.
            """
            pass

    class Player:
        def __init__(self, pid: PlayerID, name: str, hours_in_day: Hours):
            """
            A player.

            :param pid: Player ID.
            :param name: Player name.
            :param hours_in_day: Number of free hours per day.
            """
            self.pid = pid
            self.name = name
            self.free_hours_today = hours_in_day

            self.score: Points = 0  # Player score
            self.hand: list[CardID] = []  # Player's cards
            self.deadlines: list[Game.Deadline] = []  # Player deadlines
            self.effects: list[EffectID] = []  # Effects applied to the player
            self.delayed_effects: dict[Day, list[EffectID]] = {}  # Delayed effects by the days when they start

        def __str__(self) -> str:
            return f'\nPlayer #{self.pid}: {self.name}\n' \
                f'    free_hours_today = {self.free_hours_today}\n' \
                f'    score = {self.score}\n' \
                f'    hand = {self.hand}\n' \
                f'    deadlines = {self.deadlines}\n' \
                f'    effects = {self.effects}\n' \
                f'    delayed_effects = {self.delayed_effects}'

        def __repr__(self) -> str:
            return f'Player {self.name}: ' \
                f'hand "{self.hand}" ' \
                f'deadlines {self.deadlines} ' \
                f'effects {self.effects} ' \
                f'delayed_effects {self.delayed_effects}'

        def take_cards_from_deck(self, cards: list[CardID]):
            """
            Get new cards from deck.

            :param cards: Cards ids.
            """
            self.hand += cards

        def use_card(self, idx: int) -> str:
            """
            Use a card.

            :return: Card ID to use a card.
            """
            assert 0 <= idx < len(self.hand)
            return self.hand.pop(idx)

        def spend_time(self, h: Hours):
            """
            Spend `h` hours for something.

            :param h: Number of hours to spend.
            """
            self.free_hours_today -= h

        def apply_effect(self, action, req_args, check_args):
            pass

        def manage_time(self):
            """
            Allocate time for tasks.
            """
            pass
>>>>>>> da9b8aae

    def __str__(self) -> str:
        return f'\nPlayer #{self.pid}: {self.name}\n' \
               f'    free_hours_today = {self.free_hours_today}\n' \
               f'    score = {self.score}\n' \
               f'    hand = {self.hand}\n' \
               f'    deadlines = {self.deadlines}\n' \
               f'    effects = {self.effects}\n' \
               f'    delayed_effects = {self.delayed_effects}'

    def __repr__(self) -> str:
        return f'Player {self.name}: ' \
               f'hand "{self.hand}" ' \
               f'deadlines {self.deadlines} ' \
               f'effects {self.effects} ' \
               f'delayed_effects {self.delayed_effects}'

    def take_cards_from_deck(self, cards: list[CardID]):
        """
        Get new cards from deck.

        :param cards: Cards ids.
        """
        self.hand += cards

    def use_card(self, idx: int) -> str:
        """
        Use a card.

        :return: Card ID to use a card.
        """
        assert 0 <= idx < len(self.hand)

        return self.hand.pop(idx)

    def spend_time(self, hours: Hours):
        """
        Spend `hours` hours for something.

        :param hours: Number of hours to spend.
        """
        assert hours <= self.free_hours_today

        self.free_hours_today -= hours

    def work(self, deadline_idx: int, hours: Hours):
        """
        Work on the task for `hours` hours.

        :param deadline_idx: Index of target deadline in deadline list.
        :param hours: How long to work on the task.
        """
        self.spend_time(hours)
        self.deadlines[deadline_idx].work(hours)

    def apply_effect(self, action, req_args, check_args):
        pass


class Game:
    def __init__(self, player_name: str, opponent_name: str, is_first: bool, network: Network):
        """
        A game. Contains all the data of the current game.

        :param player_name: Player name.
        :param opponent_name: Opponent name.
        :param is_first: 1 if the player plays first.
        :network: Object for network communication.
        """
        self.__DECK_SIZE: int  # Number of cards in deck
        self.__HAND_SIZE: int  # Number of cards in players hand
        self.__WIN_THRESHOLD: Points  # Upper score threshold; when it is reached, the player wins
        self.__DEFEAT_THRESHOLD: Points  # Lower score threshold; when it is reached, the player loses
        self.__DAYS_IN_TERM: Days  # Number of days in a term; the session starts after that number of days
        self.__HOURS_IN_DAY_DEFAULT: Hours  # Number of free hours per day with no effects
        self.__ALL_EFFECTS: tuple[Effect, ...]  # All effects in the game
        self.__ALL_TASKS: tuple[Task, ...]  # All tasks in the game
        self.__ALL_CARDS: tuple[Card, ...]  # All cards in the game
        # Load basic game data
        self.__load_data()
        self.__check_consistency()

        self.__network = network

        # Initialize players
        self.__is_first = is_first  # 1 if the player plays first
        self.__player_pid, self.__opponent_pid = (1, 0) if self.__is_first else (0, 1)
        self.__player = Player(self.__player_pid, player_name, self.__HOURS_IN_DAY_DEFAULT)
        self.__opponent = Player(self.__opponent_pid, opponent_name, self.__HOURS_IN_DAY_DEFAULT)
        self.__players = {self.__player_pid: self.__player, self.__opponent_pid: self.__opponent}

        self.__day: Day = 1  # Day number
        self.__have_exams: bool = False  # True when players have exams
        self.__effects: list[EffectID] = []  # Effects affecting both players

        self.__deck: list[CardID]  # Deck of cards

        self.__create_deck()
        self.__deal_cards()

    def __load_data(self):
        """
        Load basic game data.
        """
        with open(GAME_CONFIG_FN, 'r') as f:
            data = json.load(f)

        self.__HAND_SIZE = data['HAND_SIZE']
        self.__DECK_SIZE = data['DECK_SIZE']
        assert self.__DECK_SIZE >= 2 * self.__HAND_SIZE
        assert self.__HAND_SIZE > 0
        self.__WIN_THRESHOLD = data['WIN_THRESHOLD']
        self.__DEFEAT_THRESHOLD = data['DEFEAT_THRESHOLD']
        assert self.__WIN_THRESHOLD > self.__DEFEAT_THRESHOLD
        assert self.__WIN_THRESHOLD > 0
        self.__DAYS_IN_TERM = data['DAYS_IN_TERM']
        self.__HOURS_IN_DAY_DEFAULT = data['HOURS_IN_DAY_DEFAULT']
        self.__ALL_EFFECTS = {dct['eid']: Effect(**dct) for dct in data['effects']}
        self.__ALL_TASKS = {dct['tid']: Task(**dct) for dct in data['tasks']}
        self.__ALL_CARDS = {dct['cid']: TaskCard(**dct) for dct in data['task_cards']}
        self.__ALL_CARDS.update({dct['cid']: ActionCard(**dct) for dct in data['action_cards']})

    def __check_consistency(self):
        """
        Check the consistency of configurations between players.
        """
        pass

    def __create_deck(self):
        """
        First player creates a deck of cards and share it with the second one.
        """
        if self.__is_first:
            self.__deck = random.choices([k for k, v in self.__ALL_CARDS.items() if not v.special], k=self.__DECK_SIZE)
            self.__network.send_deck(self.__deck)
        else:
            while len(self.__network.events_dict['create_deck']) == 0:  # todo: мб уйти от активного ожидания
                pass
            self.__deck = self.__network.events_dict['create_deck'].pop(0)

    def __deal_cards(self):
        """
        Deal cards to players.
        """
        # Deal cards to the first player
        self.__players[1].take_cards_from_deck(self.__deck[:self.__HAND_SIZE])
        # Deal cards to the second player
        self.__players[0].take_cards_from_deck(self.__deck[self.__HAND_SIZE:2*self.__HAND_SIZE])
        # Remove dealt cards from the deck
        self.__deck = self.__deck[2*self.__HAND_SIZE:]

    """ Getters """

    def get_game_info(self) -> dict[str, dict[str, any]]:
        """
        Get all game information.

        :return: Dict with keys 'player', 'opponent', 'global'.
            'player' corresponds to dict with keys 'pid', 'name', 'score', 'free time',
                'deadlines', 'effects', 'delayed effects' and 'hand'.
            'opponent' corresponds to the same dict; but instead of `hand` key,
                there is `hand size` key.
            'global' corresponds to dict with keys 'day', 'have exams', 'effects', 'deck size'.
        """
        return {
            'player': {
                'pid': self.__player.pid,
                'name': self.__player.name,
                'score': self.__player.score,
                'free time': self.__player.free_hours_today,
                'deadlines': self.__player.deadlines,
                'effects': self.__player.effects,
                'delayed effects': self.__player.delayed_effects,
                'hand': self.__player.hand,
            },
            'opponent': {
                'pid': self.__opponent.pid,
                'name': self.__opponent.name,
                'score': self.__opponent.score,
                'free time': self.__opponent.free_hours_today,
                'deadlines': self.__opponent.deadlines,
                'effects': self.__opponent.effects,
                'delayed effects': self.__opponent.delayed_effects,
                'hand size': len(self.__opponent.hand),
            },
            'global': {
                'day': self.__day,
                'have exams': self.__have_exams,
                'effects': self.__effects,
                'deck size': len(self.__deck),
            },
        }

    def get_effect_info(self, eid: EffectID) -> Effect:
        """
        Get effect info by effect ID.

        :param eid: Effect ID.
        """
        return self.__ALL_EFFECTS[eid]

    def get_task_info(self, tid: TaskID) -> Task:
        """
        Get task info by task ID.

        :param tid: Task ID.
        """
        return self.__ALL_TASKS[tid]

    def get_card_info(self, cid: CardID) -> Card:
        """
        Get card info by card ID.

        :param cid: Card ID.
        """
        return self.__ALL_CARDS[cid]

    def get_card_type(self, cid: CardID) -> str:
        """
        Get card type: TaskCard or ActionCard.

        :param cid: Card ID.
        :return: string 'TaskCard' or 'ActionCard'.
        """
        if isinstance(self.__ALL_CARDS[cid], TaskCard):
            return 'TaskCard'
        if isinstance(self.__ALL_CARDS[cid], ActionCard):
            return 'ActionCard'
        raise TypeError

    def get_card_targets(self, cid: CardID) -> CardTarget:
        """
        Get valid targets for an action card.

        :param cid: Card ID.
        :return: Valid card targets.
        """
        return self.get_card_info(cid).valid_target

    def card_idx_to_cid(self, card_idx_in_hand: int) -> CardID:
        """
        Get card ID by card index in players hand.

        :param card_idx_in_hand: Card index in hand.
        :return: Card ID.
        """
        return self.__player.hand[card_idx_in_hand]

    def __can_take_card(self, actor_pid: PlayerID) -> dict[str, any]:
        """
        Whether a player can take a card from the deck.

        :param actor_pid: ID of player who wants to take a card.
        :return: Dict with keys `res` and optionally `msg`.
            `res` corresponds to main result (bool).
            `msg` is used in case of a False response to indicate the reason.
        """
        if len(self.__deck) == 0:
            return {'res': False, 'msg': 'No more cards in deck!'}
        if len(self.__players[actor_pid].hand) >= self.__HAND_SIZE:
            return {'res': False, 'msg': 'Cards limit is reached!'}
        return {'res': True}

    def player_can_take_card(self) -> dict[str, any]:
        return self.__can_take_card(self.__player_pid)

    def opponent_can_take_card(self) -> dict[str, any]:
        return self.__can_take_card(self.__opponent_pid)

    def __can_use_card(self, actor_pid: PlayerID, cid: CardID) -> dict[str, any]:
        """
        Whether the player can use a card from the deck.

        :param actor_pid: ID of player who wants to use a card.
        :param cid: Card ID.
        :return: Dict with keys `res` and optionally `msg`.
            `res` corresponds to main result (bool).
            `msg` is used in case of a False response to indicate the reason.
        """
        if self.get_card_type(cid) == 'ActionCard' and \
                self.__ALL_CARDS[cid].cost > self.__players[actor_pid].free_hours_today:
            return {'res': False, 'msg': 'Not enough free time!'}
        return {'res': True}

    def player_can_use_card(self, cid: CardID) -> dict[str, any]:
        return self.__can_use_card(self.__player_pid, cid)

    def opponent_can_use_card(self, cid: CardID) -> dict[str, any]:
        return self.__can_use_card(self.__opponent_pid, cid)

    def __can_spend_time(self, actor_pid: PlayerID, target_deadline_idx: int, hours: Hours) -> dict[str, any]:
        """
        Spend time for something.

        :param actor_pid: ID of player who uses a card.
        :param target_deadline_idx: Index of target deadline in deadline list.
        :param hours: Number of hours to spend.
        :return: Dict with keys `res` and optionally `msg`.
            `res` corresponds to main result (bool).
            `msg` is used in case of a False response to indicate the reason.
        """
        if hours > self.__players[actor_pid].deadlines[target_deadline_idx].get_rem():
            return {'res': False, 'msg': 'You are trying to spend too much time!'}
        return {'res': True}

    def player_can_spend_time(self, target_deadline_idx: int, hours: Hours) -> dict[str, any]:
        return self.__can_spend_time(self.__player_pid, target_deadline_idx, hours)

    def opponent_can_spend_time(self, target_deadline_idx: int, hours: Hours) -> dict[str, any]:
        return self.__can_spend_time(self.__opponent_pid, target_deadline_idx, hours)

    """ Actions """

    def __take_card(self, actor_pid: PlayerID):
        """
        Let the player pick a card from the deck.

        :param actor_pid: ID of player who takes a card.
        """
        assert self.__can_take_card(actor_pid)['res']

        self.__players[actor_pid].take_cards_from_deck([self.__deck.pop(0)])

    def player_takes_card(self):
        self.__take_card(self.__player_pid)

    def opponent_takes_card(self):
        self.__take_card(self.__opponent_pid)

    def __use_card(self, actor_pid: PlayerID, card_idx_in_hand: int,
                   target_pid: PlayerID | None, target_cid: CardID | None):
        """
        Use a card from hand.

        :param actor_pid: ID of player who uses a card.
        :param card_idx_in_hand: Card index in players hand.
        :param target_pid: Target player ID (if card is applied to a player).
        :param target_cid: Target card ID (if card is applied to a specific player card).
        """
        cid = self.__players[actor_pid].use_card(card_idx_in_hand)
        assert self.__can_use_card(actor_pid, cid)['res']

        card = self.__ALL_CARDS[cid]
        if card.valid_target == CardTarget.GLOBAL:
            if self.get_card_type(cid) != 'ActionCard':
                raise TypeError
            self.__players[actor_pid].spend_time(card.cost)
            self.__effects.append(card.action)
        else:
            if self.get_card_type(cid) == 'ActionCard':
                self.__players[actor_pid].spend_time(card.cost)
                self.__players[target_pid].effects.append((card.action, card.req_args, card.check_args))
            else:
                self.__players[target_pid].deadlines.append(Deadline(self.__ALL_TASKS[card.task], self.__day))

    def player_uses_card(self, card_idx_in_hand: int, target_pid: PlayerID = None, target_cid: CardID = None):
        self.__use_card(self.__player_pid, card_idx_in_hand, target_pid, target_cid)

    def opponent_uses_card(self, card_idx_in_hand: int, target_pid: PlayerID = None, target_cid: CardID = None):
        self.__use_card(self.__opponent_pid, card_idx_in_hand, target_pid, target_cid)

    def __spend_time(self, actor_pid: PlayerID, target_deadline_idx: int, hours: Hours) -> bool:
        """
        Spend time for something.

        :param actor_pid: ID of player who uses a card.
        :param target_deadline_idx: Index of target deadline in deadline list.
        :param hours: Number of hours to spend.
        :return: True if task is completed; otherwise False.
        """
        assert self.__can_spend_time(actor_pid, target_deadline_idx, hours)

        is_done = self.__players[actor_pid].deadlines[target_deadline_idx].work(hours)
        if is_done:
            self.__players[actor_pid].deadlines.pop(target_deadline_idx)
        return is_done

    def player_spends_time(self, target_deadline_idx: int, hours: Hours = 1) -> bool:
        return self.__spend_time(self.__player_pid, target_deadline_idx, hours)

    def opponent_spends_time(self, target_deadline_idx: int, hours: Hours = 1) -> bool:
        return self.__spend_time(self.__opponent_pid, target_deadline_idx, hours)<|MERGE_RESOLUTION|>--- conflicted
+++ resolved
@@ -39,7 +39,6 @@
                       'ANY': CardTarget.ANY}
 
 
-<<<<<<< HEAD
 class Effect:
     def __init__(self, eid: EffectID, name: str, description: str, image: Image,
                  period: Days, delay: Days, is_removable: bool,
@@ -277,267 +276,6 @@
         self.deadlines: list[Deadline] = []  # Player deadlines
         self.effects: list[EffectID] = []  # Effects applied to the player
         self.delayed_effects: dict[Day, list[EffectID]] = {}  # Delayed effects by the days when they start
-=======
-class Game:
-    class Effect:
-        def __init__(self, eid: EffectID, name: str, description: str, image: Image,
-                     period: Days, delay: Days, is_removable: bool,
-                     init_events: list[Event], final_events: list[Event], everyday_events: list[Event]):
-            """
-            An effect applied to the player.
-
-            :param eid: Effect ID.
-            :param name: Effect name.
-            :param description: Effect description.
-            :param image: Effect image.
-            :param period: Duration of the effect.
-            :param delay: Delay before the effect starts.
-            :param is_removable: Can the player remove the effect or not.
-            :param init_events: Events that occur at the beginning of the effect.
-            :param final_events: Events that occur at the end of the effect.
-            :param everyday_events: Events that occur every day while the effect is active.
-            """
-            self.eid = eid
-            self.name = name
-            self.description = description
-            self.image = image
-            self.period = period
-            self.delay = delay
-            self.is_removable = is_removable
-            self.init_events = init_events
-            self.final_events = final_events
-            self.everyday_events = everyday_events
-
-        def __str__(self) -> str:
-            return f'\nEffect #{self.eid}: {self.name}\n' \
-                f'    description = "{self.description}"\n' \
-                f'    image = {self.image}\n' \
-                f'    period = {self.period}\n' \
-                f'    delay = {self.delay}\n' \
-                f'    is_removable = {self.is_removable}\n' \
-                f'    init_events = {self.init_events}\n' \
-                f'    final_events = {self.final_events}\n' \
-                f'    everyday_events = {self.everyday_events}'
-
-        def __repr__(self) -> str:
-            return f'{self.eid} "{self.name}"'
-
-    class Task:
-        def __init__(self, tid: TaskID, name: str, description: str, image: Image,
-                     difficulty: Hours, deadline: Days, award: Points, penalty: Points,
-                     events_on_success: list[Event], events_on_fail: list[Event]):
-            """
-            A task that can be given to a player.
-
-            :param tid: Task ID.
-            :param name: Task name.
-            :param description: Task description.
-            :param image: Task image.
-            :param difficulty: Number of hours required to complete the task.
-            :param deadline: Number of days to complete the task.
-            :param award: Number of points awarded for completing the task.
-            :param penalty: Number of points taken away if the task is failed.
-            :param events_on_success: Events that occur if the task is completed.
-            :param events_on_fail: Events that occur if the task is failed.
-            """
-            self.tid = tid
-            self.name = name
-            self.description = description
-            self.image = image
-            self.difficulty = difficulty
-            self.deadline = deadline
-            self.award = award
-            self.penalty = penalty
-            self.events_on_success = events_on_success
-            self.events_on_fail = events_on_fail
-
-        def __str__(self) -> str:
-            return f'\nTask #{self.tid}: {self.name}\n' \
-                f'    description = "{self.description}"\n' \
-                f'    image = {self.image}\n' \
-                f'    difficulty = {self.difficulty}\n' \
-                f'    deadline = {self.deadline}\n' \
-                f'    award = {self.award}\n' \
-                f'    penalty = {self.penalty}\n' \
-                f'    events_on_success = {self.events_on_success}\n' \
-                f'    events_on_fail = {self.events_on_fail}'
-
-        def __repr__(self) -> str:
-            return f'{self.tid} "{self.name}"'
-
-    class Card(abc.ABC):
-        @abc.abstractmethod
-        def __init__(self, cid: CardID, name: str, description: str, image: Image,
-                     valid_target: CardTarget | str, special: bool):
-            """
-            Playing card.
-
-            :param cid: Card ID.
-            :param name: Card name.
-            :param description: Card description.
-            :param image: Card image.
-            :param valid_target: Valid targets.
-            :param special: Can the card be in the deck or not.
-                If the card is special, then it can only be obtained as a result of the event.
-            """
-            self.cid = cid
-            self.name = name
-            self.description = description
-            self.image = image
-            self.valid_target = str_to_card_target[valid_target] if isinstance(valid_target, str) else valid_target
-            self.special = special
-
-        def __str__(self) -> str:
-            return f'\nCard #{self.cid}: {self.name}\n' \
-                f'    description = "{self.description}"\n' \
-                f'    image = {self.image}\n' \
-                f'    valid_target = {self.valid_target}\n' \
-                f'    special = {self.special}'
-
-        def __repr__(self) -> str:
-            return f'{self.cid} "{self.name}"'
-
-    class TaskCard(Card):
-        def __init__(self, cid: CardID, name: str, description: str, image: Image,
-                     valid_target: CardTarget | str, special: bool, task: TaskID):
-            """
-            Task card - one of the card types.
-
-            :param cid: Card ID.
-            :param name: Card name.
-            :param description: Card description.
-            :param image: Card image.
-            :param valid_target: Valid targets.
-            :param special: Can the card be in the deck or not.
-                If the card is special, then it can only be obtained as a result of the event.
-            :param task: Task that are given when the card is played.
-            """
-            super().__init__(cid, name, description, image, valid_target, special)
-            self.task = task
-
-    class ActionCard(Card):
-        def __init__(self, cid: CardID, name: str, description: str, image: Image,
-                     valid_target: CardTarget | str, special: bool, cost: Hours, action: EffectID,
-                     req_args: list[str] | None, check_args: str | None):
-            """
-            Action card - one of the card types.
-
-            :param cid: Card ID.
-            :param name: Card name.
-            :param description: Card description.
-            :param image: Card image.
-            :param valid_target: Valid targets.
-            :param special: Can the card be in the deck or not.
-                If the card is special, then it can only be obtained as a result of the event.
-            :param cost: The cost of the card in hours.
-            :param action: Card action.
-            :param req_args: Names of `action` function parameters.
-            :param check_args: Function for verifying the correctness of parameters
-                passed to the `action` function.
-            """
-            super().__init__(cid, name, description, image, valid_target, special)
-            self.cost = cost
-            self.action = action
-            self.req_args = req_args
-            self.check_args = check_args
-
-    class Deadline:
-        def __init__(self, task: TaskID, init_day: Day, deadline: Days):
-            """
-            Player's deadline.
-
-            :param task: Task ID.
-            :param init_day: The day when the task was issued.
-            :param deadline: Number of days to complete the task.
-            """
-            self.task = task
-            self.init_day = init_day
-            self.deadline: Day = init_day + deadline  # The day before which the task must be completed
-            self.progress: Hours = 0  # How many hours the player has already worked on the task.
-
-        def work(self, hours: Hours):
-            """
-            Work on the task for `hours` hours.
-
-            :param hours: How long to work on the task.
-            """
-            pass
-
-        def new_day(self):
-            """
-            Update the deadline when a new day arrives.
-            """
-            pass
-
-    class Player:
-        def __init__(self, pid: PlayerID, name: str, hours_in_day: Hours):
-            """
-            A player.
-
-            :param pid: Player ID.
-            :param name: Player name.
-            :param hours_in_day: Number of free hours per day.
-            """
-            self.pid = pid
-            self.name = name
-            self.free_hours_today = hours_in_day
-
-            self.score: Points = 0  # Player score
-            self.hand: list[CardID] = []  # Player's cards
-            self.deadlines: list[Game.Deadline] = []  # Player deadlines
-            self.effects: list[EffectID] = []  # Effects applied to the player
-            self.delayed_effects: dict[Day, list[EffectID]] = {}  # Delayed effects by the days when they start
-
-        def __str__(self) -> str:
-            return f'\nPlayer #{self.pid}: {self.name}\n' \
-                f'    free_hours_today = {self.free_hours_today}\n' \
-                f'    score = {self.score}\n' \
-                f'    hand = {self.hand}\n' \
-                f'    deadlines = {self.deadlines}\n' \
-                f'    effects = {self.effects}\n' \
-                f'    delayed_effects = {self.delayed_effects}'
-
-        def __repr__(self) -> str:
-            return f'Player {self.name}: ' \
-                f'hand "{self.hand}" ' \
-                f'deadlines {self.deadlines} ' \
-                f'effects {self.effects} ' \
-                f'delayed_effects {self.delayed_effects}'
-
-        def take_cards_from_deck(self, cards: list[CardID]):
-            """
-            Get new cards from deck.
-
-            :param cards: Cards ids.
-            """
-            self.hand += cards
-
-        def use_card(self, idx: int) -> str:
-            """
-            Use a card.
-
-            :return: Card ID to use a card.
-            """
-            assert 0 <= idx < len(self.hand)
-            return self.hand.pop(idx)
-
-        def spend_time(self, h: Hours):
-            """
-            Spend `h` hours for something.
-
-            :param h: Number of hours to spend.
-            """
-            self.free_hours_today -= h
-
-        def apply_effect(self, action, req_args, check_args):
-            pass
-
-        def manage_time(self):
-            """
-            Allocate time for tasks.
-            """
-            pass
->>>>>>> da9b8aae
 
     def __str__(self) -> str:
         return f'\nPlayer #{self.pid}: {self.name}\n' \
